﻿<?xml version="1.0" encoding="utf-8"?>
<Project Sdk="Microsoft.NET.Sdk">
  <PropertyGroup>
    <TargetFrameworks>net45</TargetFrameworks>
    <PackageId>WindowsFirewallHelper</PackageId>
    <Version>1.5.0.25</Version>
    <Authors>Soroush Falahati</Authors>
    <Description>A class library to manage the Windows Firewall as well as adding your program to the Windows Firewall Exception list. Supporting Windows XP+.</Description>
    <PackageLicenseUrl>https://github.com/falahati/WindowsFirewallHelper/blob/master/LICENSE</PackageLicenseUrl>
    <PackageProjectUrl>https://github.com/falahati/WindowsFirewallHelper</PackageProjectUrl>
    <PackageIconUrl>https://github.com/falahati/WindowsFirewallHelper/blob/master/WindowsFirewallHelper/Icon.png?raw=true</PackageIconUrl>
    <RepositoryUrl>https://github.com/falahati/WindowsFirewallHelper</RepositoryUrl>
    <IncludeSymbols>true</IncludeSymbols>
    <IncludeSource>true</IncludeSource>
    <NeutralLanguage>en-US</NeutralLanguage>
    <Copyright>Copyright (c) 2016 Soroush Falahati</Copyright>
    <PlatformTarget>AnyCPU</PlatformTarget>
    <Title>Windows Firewall Helper (Win XP+ - .Net 3.5)</Title>
  </PropertyGroup>
<<<<<<< HEAD
  <PropertyGroup Condition=" '$(Configuration)|$(Platform)' == 'Debug|AnyCPU' ">
    <DebugSymbols>true</DebugSymbols>
    <DebugType>full</DebugType>
    <Optimize>false</Optimize>
    <OutputPath>bin\Debug\</OutputPath>
    <DefineConstants>DEBUG;TRACE</DefineConstants>
    <ErrorReport>prompt</ErrorReport>
    <WarningLevel>4</WarningLevel>
    <DocumentationFile>
    </DocumentationFile>
  </PropertyGroup>
  <PropertyGroup Condition=" '$(Configuration)|$(Platform)' == 'Release|AnyCPU' ">
    <DebugType>pdbonly</DebugType>
    <Optimize>true</Optimize>
    <OutputPath>bin\Release\</OutputPath>
    <DefineConstants>TRACE</DefineConstants>
    <ErrorReport>prompt</ErrorReport>
    <WarningLevel>4</WarningLevel>
    <DocumentationFile>bin\Release\WindowsFirewallHelper.xml</DocumentationFile>
  </PropertyGroup>
  <PropertyGroup>
    <StartupObject>
    </StartupObject>
  </PropertyGroup>
  <ItemGroup>
    <Reference Include="System" />
  </ItemGroup>
  <ItemGroup>
    <Compile Include="Addresses\DefaultGateway.cs" />
    <Compile Include="Addresses\DNSService.cs" />
    <Compile Include="Addresses\LocalSubnet.cs" />
    <Compile Include="Addresses\SpecialAddress.cs" />
    <Compile Include="Addresses\WINSService.cs" />
    <Compile Include="Addresses\DHCPService.cs" />
    <Compile Include="Addresses\SingleIP.cs" />
    <Compile Include="APIVersion.cs" />
    <Compile Include="FirewallAPIv2\EdgeTraversalAction.cs" />
    <Compile Include="FirewallAction.cs" />
    <Compile Include="FirewallAPIv2\FirewallAPIv2InvalidProtocolException.cs" />
    <Compile Include="FirewallDirection.cs" />
    <Compile Include="FirewallAPIv2\FirewallInterfaceTypes.cs" />
    <Compile Include="FirewallProfiles.cs" />
    <Compile Include="FirewallAPIv2\IPSecSecurityLevel.cs" />
    <Compile Include="FirewallAPIv1\FirewallAPIv1NotSupportedException.cs" />
    <Compile Include="FirewallAPIv2\Firewall.cs" />
    <Compile Include="FirewallAPIv2\FirewallAPIv2NotSupportedException.cs" />
    <Compile Include="FirewallAPIv2\FirewallProfile.cs" />
    <Compile Include="FirewallAPIv2\InternetControlMessageKnownTypes.cs" />
    <Compile Include="FirewallAPIv2\InternetControlMessageKnownTypesV6.cs" />
    <Compile Include="FirewallAPIv2\Rules\StandardRule.cs" />
    <Compile Include="FirewallAPIv2\Rules\StandardRuleWin7.cs" />
    <Compile Include="FirewallAPIv2\Rules\StandardRuleWin8.cs" />
    <Compile Include="FirewallManager.cs" />
    <Compile Include="FirewallPortType.cs" />
    <Compile Include="Helpers\EnumHelper.cs" />
    <Compile Include="FirewallAPIv2\InternetControlMessage.cs" />
    <Compile Include="Helpers\ICMPHelper.cs" />
    <Compile Include="Helpers\NativeHelper.cs" />
    <Compile Include="Helpers\NetworkInterfaceHelper.cs" />
    <Compile Include="Helpers\PortHelper.cs" />
    <Compile Include="IFirewall.cs" />
    <Compile Include="IAddress.cs" />
    <Compile Include="IProfile.cs" />
    <Compile Include="FirewallAPIv1\FirewallProfile.cs" />
    <Compile Include="FirewallAPIv1\Firewall.cs" />
    <Compile Include="FirewallProtocol.cs" />
    <Compile Include="FirewallAPIv1\Rules\PortRule.cs" />
    <Compile Include="FirewallAPIv1\Rules\ApplicationRule.cs" />
    <Compile Include="FirewallScope.cs" />
    <Compile Include="ActiveCollectionChangedEventArgs.cs" />
    <Compile Include="ActiveCollectionChangeType.cs" />
    <Compile Include="Helpers\AddressHelper.cs" />
    <Compile Include="Addresses\IPRange.cs" />
    <Compile Include="Addresses\NetworkAddress.cs" />
    <Compile Include="ActiveCollection.cs" />
    <Compile Include="Properties\AssemblyInfo.cs" />
    <Compile Include="IRule.cs" />
  </ItemGroup>
  <ItemGroup>
    <None Include="Icon.png" />
    <None Include="readme.txt" />
  </ItemGroup>
  <ItemGroup>
    <None Include="WindowsFirewallHelper.nuspec" />
    <None Include="WindowsFirewallHelper.targets" />
  </ItemGroup>
=======
>>>>>>> 25dd0086
  <ItemGroup>
    <COMReference Include="NetFwTypeLib.dll">
      <Guid>58FBCF7C-E7A9-467C-80B3-FC65E8FCCA08</Guid>
      <VersionMajor>1</VersionMajor>
      <VersionMinor>0</VersionMinor>
      <Lcid>0</Lcid>
      <WrapperTool>tlbimp</WrapperTool>
      <Isolated>False</Isolated>
      <EmbedInteropTypes>true</EmbedInteropTypes>
    </COMReference>
  </ItemGroup>
  <ItemGroup>
    <PackageReference Include="Microsoft.CSharp" Version="4.5.0" />
    <PackageReference PrivateAssets="all" Include="MSBump" Version="2.3.2">
      <PrivateAssets>all</PrivateAssets>
      <IncludeAssets>runtime; build; native; contentfiles; analyzers</IncludeAssets>
    </PackageReference>
  </ItemGroup>
  <ItemGroup>
    <Content Include="Icon.png">
      <Pack>true</Pack>
      <PackagePath>\</PackagePath>
    </Content>
    <Content Include="readme.txt">
      <Pack>true</Pack>
      <PackagePath>\</PackagePath>
    </Content>
  </ItemGroup>
  <PropertyGroup Condition="'$(Configuration)|$(Platform)'=='Debug|AnyCPU'">
    <OutputPath>..\Debug</OutputPath>
  </PropertyGroup>
  <PropertyGroup Condition="'$(Configuration)|$(Platform)'=='Release|AnyCPU'">
    <BumpRevision>True</BumpRevision>
    <GeneratePackageOnBuild>true</GeneratePackageOnBuild>
    <OutputPath>..\Release</OutputPath>
  </PropertyGroup>
</Project><|MERGE_RESOLUTION|>--- conflicted
+++ resolved
@@ -17,95 +17,6 @@
     <PlatformTarget>AnyCPU</PlatformTarget>
     <Title>Windows Firewall Helper (Win XP+ - .Net 3.5)</Title>
   </PropertyGroup>
-<<<<<<< HEAD
-  <PropertyGroup Condition=" '$(Configuration)|$(Platform)' == 'Debug|AnyCPU' ">
-    <DebugSymbols>true</DebugSymbols>
-    <DebugType>full</DebugType>
-    <Optimize>false</Optimize>
-    <OutputPath>bin\Debug\</OutputPath>
-    <DefineConstants>DEBUG;TRACE</DefineConstants>
-    <ErrorReport>prompt</ErrorReport>
-    <WarningLevel>4</WarningLevel>
-    <DocumentationFile>
-    </DocumentationFile>
-  </PropertyGroup>
-  <PropertyGroup Condition=" '$(Configuration)|$(Platform)' == 'Release|AnyCPU' ">
-    <DebugType>pdbonly</DebugType>
-    <Optimize>true</Optimize>
-    <OutputPath>bin\Release\</OutputPath>
-    <DefineConstants>TRACE</DefineConstants>
-    <ErrorReport>prompt</ErrorReport>
-    <WarningLevel>4</WarningLevel>
-    <DocumentationFile>bin\Release\WindowsFirewallHelper.xml</DocumentationFile>
-  </PropertyGroup>
-  <PropertyGroup>
-    <StartupObject>
-    </StartupObject>
-  </PropertyGroup>
-  <ItemGroup>
-    <Reference Include="System" />
-  </ItemGroup>
-  <ItemGroup>
-    <Compile Include="Addresses\DefaultGateway.cs" />
-    <Compile Include="Addresses\DNSService.cs" />
-    <Compile Include="Addresses\LocalSubnet.cs" />
-    <Compile Include="Addresses\SpecialAddress.cs" />
-    <Compile Include="Addresses\WINSService.cs" />
-    <Compile Include="Addresses\DHCPService.cs" />
-    <Compile Include="Addresses\SingleIP.cs" />
-    <Compile Include="APIVersion.cs" />
-    <Compile Include="FirewallAPIv2\EdgeTraversalAction.cs" />
-    <Compile Include="FirewallAction.cs" />
-    <Compile Include="FirewallAPIv2\FirewallAPIv2InvalidProtocolException.cs" />
-    <Compile Include="FirewallDirection.cs" />
-    <Compile Include="FirewallAPIv2\FirewallInterfaceTypes.cs" />
-    <Compile Include="FirewallProfiles.cs" />
-    <Compile Include="FirewallAPIv2\IPSecSecurityLevel.cs" />
-    <Compile Include="FirewallAPIv1\FirewallAPIv1NotSupportedException.cs" />
-    <Compile Include="FirewallAPIv2\Firewall.cs" />
-    <Compile Include="FirewallAPIv2\FirewallAPIv2NotSupportedException.cs" />
-    <Compile Include="FirewallAPIv2\FirewallProfile.cs" />
-    <Compile Include="FirewallAPIv2\InternetControlMessageKnownTypes.cs" />
-    <Compile Include="FirewallAPIv2\InternetControlMessageKnownTypesV6.cs" />
-    <Compile Include="FirewallAPIv2\Rules\StandardRule.cs" />
-    <Compile Include="FirewallAPIv2\Rules\StandardRuleWin7.cs" />
-    <Compile Include="FirewallAPIv2\Rules\StandardRuleWin8.cs" />
-    <Compile Include="FirewallManager.cs" />
-    <Compile Include="FirewallPortType.cs" />
-    <Compile Include="Helpers\EnumHelper.cs" />
-    <Compile Include="FirewallAPIv2\InternetControlMessage.cs" />
-    <Compile Include="Helpers\ICMPHelper.cs" />
-    <Compile Include="Helpers\NativeHelper.cs" />
-    <Compile Include="Helpers\NetworkInterfaceHelper.cs" />
-    <Compile Include="Helpers\PortHelper.cs" />
-    <Compile Include="IFirewall.cs" />
-    <Compile Include="IAddress.cs" />
-    <Compile Include="IProfile.cs" />
-    <Compile Include="FirewallAPIv1\FirewallProfile.cs" />
-    <Compile Include="FirewallAPIv1\Firewall.cs" />
-    <Compile Include="FirewallProtocol.cs" />
-    <Compile Include="FirewallAPIv1\Rules\PortRule.cs" />
-    <Compile Include="FirewallAPIv1\Rules\ApplicationRule.cs" />
-    <Compile Include="FirewallScope.cs" />
-    <Compile Include="ActiveCollectionChangedEventArgs.cs" />
-    <Compile Include="ActiveCollectionChangeType.cs" />
-    <Compile Include="Helpers\AddressHelper.cs" />
-    <Compile Include="Addresses\IPRange.cs" />
-    <Compile Include="Addresses\NetworkAddress.cs" />
-    <Compile Include="ActiveCollection.cs" />
-    <Compile Include="Properties\AssemblyInfo.cs" />
-    <Compile Include="IRule.cs" />
-  </ItemGroup>
-  <ItemGroup>
-    <None Include="Icon.png" />
-    <None Include="readme.txt" />
-  </ItemGroup>
-  <ItemGroup>
-    <None Include="WindowsFirewallHelper.nuspec" />
-    <None Include="WindowsFirewallHelper.targets" />
-  </ItemGroup>
-=======
->>>>>>> 25dd0086
   <ItemGroup>
     <COMReference Include="NetFwTypeLib.dll">
       <Guid>58FBCF7C-E7A9-467C-80B3-FC65E8FCCA08</Guid>
